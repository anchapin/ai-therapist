--- conflicted
+++ resolved
@@ -421,15 +421,12 @@
             return None
 
 def create_conversation_chain(vectorstore):
-<<<<<<< HEAD
-    """Create conversation chain with optimized Ollama LLM."""
-=======
-    """Creates a conversational retrieval chain.
+    """Creates a conversational retrieval chain with optimized Ollama LLM.
 
     This function initializes a `ConversationalRetrievalChain` which is
     responsible for handling the chat logic. It integrates the Ollama LLM,
     a conversation buffer for memory, and the FAISS vector store as a
-    retriever.
+    retriever with performance optimizations.
 
     Args:
         vectorstore (FAISS): The FAISS vector store used to retrieve
@@ -439,7 +436,6 @@
         ConversationalRetrievalChain: The initialized conversation chain,
                                       or `None` if creation fails.
     """
->>>>>>> 4b5ef73c
     try:
         # Use optimized model parameters for faster responses
         llm = ChatOllama(
@@ -480,14 +476,12 @@
         return None
 
 def get_ai_response(conversation_chain, question):
-<<<<<<< HEAD
-    """Get response from AI therapist with security and performance optimizations."""
-=======
-    """Queries the conversational chain to get an AI-generated response.
+    """Queries the conversational chain to get an AI-generated response with security and performance optimizations.
 
     This function sends the user's question to the initialized
     `ConversationalRetrievalChain` and retrieves the AI's answer along
     with the source documents that were used to generate the response.
+    Includes input sanitization, crisis detection, and response caching.
 
     Args:
         conversation_chain (ConversationalRetrievalChain): The active
@@ -500,7 +494,6 @@
                                     Returns an error message and an empty
                                     list if an exception occurs.
     """
->>>>>>> 4b5ef73c
     try:
         if conversation_chain is None:
             return "I'm sorry, but I'm not properly initialized. Please try refreshing the page.", []
